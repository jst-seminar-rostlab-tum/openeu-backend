<<<<<<< HEAD
.venv
.env
venv
=======
.venv/
.idea/
__pycache__/
supabase/.temp

.env
.DS_Store
poetry.lock
>>>>>>> e4b13166
<|MERGE_RESOLUTION|>--- conflicted
+++ resolved
@@ -1,14 +1,9 @@
-<<<<<<< HEAD
-.venv
-.env
+.venv/
 venv
-=======
-.venv/
 .idea/
 __pycache__/
 supabase/.temp
 
 .env
 .DS_Store
-poetry.lock
->>>>>>> e4b13166
+poetry.lock