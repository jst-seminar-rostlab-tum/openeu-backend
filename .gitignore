.venv/
venv/
.idea/
__pycache__/
supabase/.temp
<<<<<<< HEAD
venv
volumes/db/data
=======
>>>>>>> 55362d47

.env
.DS_Store
poetry.lock<|MERGE_RESOLUTION|>--- conflicted
+++ resolved
@@ -3,11 +3,7 @@
 .idea/
 __pycache__/
 supabase/.temp
-<<<<<<< HEAD
-venv
 volumes/db/data
-=======
->>>>>>> 55362d47
 
 .env
 .DS_Store
