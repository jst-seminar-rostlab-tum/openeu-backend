from fastapi import FastAPI, Request, status, HTTPException
from fastapi.responses import PlainTextResponse
from starlette.middleware.base import BaseHTTPMiddleware
from starlette.types import ASGIApp
import logging
import re
from fastapi.responses import JSONResponse

from app.api import profile
from app.api.chat import router as api_chat
from app.api.crawler import router as api_crawler
from app.api.meetings import router as api_meetings
from app.api.legislative_files import router as api_legislative_files  # <- make sure this import is correct
from app.api.notifications import router as notifications_router
from app.api.scheduler import router as api_scheduler
from app.api.topics import router as api_topics
<<<<<<< HEAD
from app.api.suggestions import router as api_suggestions
from app.core.auth import decode_supabase_jwt, User
=======
>>>>>>> e4c81af9

from app.core.config import Settings
from app.core.jobs import setup_scheduled_jobs

setup_scheduled_jobs()
settings = Settings()

logging.basicConfig(
    level=logging.INFO,
    format="%(asctime)s - %(levelname)s - %(message)s",
    handlers=[logging.StreamHandler()],
)
logging.getLogger("httpcore").setLevel(logging.INFO)
logging.getLogger("httpx").setLevel(logging.INFO)
logging.getLogger("asyncio").setLevel(logging.INFO)
logging.getLogger("hpack").setLevel(logging.INFO)

app = FastAPI()
app.include_router(profile.router)
app.include_router(api_meetings)
app.include_router(api_crawler)
app.include_router(api_scheduler)
app.include_router(api_chat)
app.include_router(api_topics)
app.include_router(api_legislative_files)

app.include_router(notifications_router)


class CustomCORSMiddleware(BaseHTTPMiddleware):
    async def dispatch(self, request: Request, call_next):
        origin = request.headers.get("origin")
        is_allowed_origin = origin and (
            origin.startswith("http://localhost")
            or origin.endswith("openeu.netlify.app")
            or origin.endswith("openeu.csee.tech")
        )

        if request.method == "OPTIONS" and is_allowed_origin:
            response = PlainTextResponse("Preflight OK", status_code=200)
        else:
            response = await call_next(request)

        if is_allowed_origin:
            response.headers["Access-Control-Allow-Origin"] = origin
            response.headers["Access-Control-Allow-Credentials"] = "true"
            response.headers["Access-Control-Allow-Methods"] = "GET,POST,OPTIONS,PATCH"
            response.headers["Access-Control-Allow-Headers"] = "Content-Type,Authorization"

        return response


app.add_middleware(CustomCORSMiddleware)


class JWTMiddleware(BaseHTTPMiddleware):
    def __init__(self, app: ASGIApp):
        super().__init__(app)
        self.public_paths = [r"^/$", r"^/docs$", r"^/redoc$", r"^/openapi.json$", r"^/scheduler/tick", r"^/topics"]

    async def dispatch(self, request: Request, call_next):
        if request.method == "OPTIONS":
            return await call_next(request)

        for pattern in self.public_paths:
            if re.match(pattern, request.url.path):
                response = await call_next(request)
                return response

        auth_header = request.headers.get("Authorization")
        if not auth_header:
            return JSONResponse(
                status_code=status.HTTP_401_UNAUTHORIZED,
                content={"detail": "Authentication required. Missing Authorization header."},
                headers={"WWW-Authenticate": "Bearer"},
            )

        try:
            scheme, token = auth_header.split()
            if scheme.lower() != "bearer":
                raise ValueError("Invalid authentication scheme. Must be Bearer.")

            payload = decode_supabase_jwt(token)
            # Store the decoded user information in request.state
            # This makes the user object available to any endpoint via `request.state.user`
            # or through the `get_current_user` dependency.
            request.state.user = User(id=payload.get("sub"), email=payload.get("email"))

        except (ValueError, HTTPException) as e:
            detail = getattr(e, "detail", str(e))

            return JSONResponse(
                status_code=status.HTTP_401_UNAUTHORIZED,
                content={"detail": f"Invalid authentication token: {detail}"},
                headers={"WWW-Authenticate": "Bearer"},
            )
        except Exception as e:
            return JSONResponse(
                status_code=status.HTTP_500_INTERNAL_SERVER_ERROR,
                content={"detail": f"An unexpected error occurred during authentication: {e}"},
                headers={"WWW-Authenticate": "Bearer"},
            )

        response = await call_next(request)
        return response


app.add_middleware(JWTMiddleware)


@app.get("/")
async def root() -> dict[str, str | bool]:
    return {
        "git_branch": settings.get_git_branch(),
        "git_is_pr": settings.is_pull_request(),
        "supabase_host": settings.get_supabase_project_url(),
    }<|MERGE_RESOLUTION|>--- conflicted
+++ resolved
@@ -14,11 +14,9 @@
 from app.api.notifications import router as notifications_router
 from app.api.scheduler import router as api_scheduler
 from app.api.topics import router as api_topics
-<<<<<<< HEAD
 from app.api.suggestions import router as api_suggestions
 from app.core.auth import decode_supabase_jwt, User
-=======
->>>>>>> e4c81af9
+
 
 from app.core.config import Settings
 from app.core.jobs import setup_scheduled_jobs
