--- conflicted
+++ resolved
@@ -37,16 +37,12 @@
     Scraper for calendar events from the IPEX API using POST requests.
     """
 
-<<<<<<< HEAD
     def __init__(
         self, start_date: Optional[date] = None,
         end_date: Optional[date] = None,
         max_retries: int = 3,
         retry_delay: float = 2.0
     ):
-=======
-    def __init__(self, start_date: Optional[date] = None, end_date: Optional[date] = None):
->>>>>>> 98f9ba4b
         """Initialize the scraper."""
         super().__init__(EVENTS_TABLE_NAME, max_retries, retry_delay)
         self.events: list[dict[str, Any]] = []
@@ -190,15 +186,11 @@
                 # Process events from this page
                 events_on_page = 0
                 for i, event_data in enumerate(hits):
-<<<<<<< HEAD
                     if last_entry == event_data:
                         continue
                     logger.info(
                         f"Processing event {i+1}/{len(hits)} on page {page_number}"
                     )
-=======
-                    logger.info(f"Processing event {i + 1}/{len(hits)} on page {page_number}")
->>>>>>> 98f9ba4b
                     parsed_event = self._parse_event(event_data)
                     if parsed_event:
                         result = self.store_entry(parsed_event.model_dump())
