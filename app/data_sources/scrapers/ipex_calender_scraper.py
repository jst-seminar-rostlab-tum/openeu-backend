--- conflicted
+++ resolved
@@ -166,18 +166,12 @@
         logger.info("Starting IPEX calendar scraping via API...")
 
         if "start_date" not in args:
-<<<<<<< HEAD
+            logger.error("Missing parameter 'start_date'")
             return ScraperResult(False, error=Exception('Missing parameter "start_date"'))
-        if "end_date" not in args:
-            return ScraperResult(False, error=Exception('Missing parameter "end_date"'))
-=======
-            logger.error("Missing parameter 'start_date'")
-            return ScraperResult(False, Exception('Missing parameter "start_date"'))
 
         if "end_date" not in args:
             logger.error("Missing parameter 'end_date'")
-            return ScraperResult(False, Exception('Missing parameter "end_date"'))
->>>>>>> 2fcaef31
+            return ScraperResult(False, error=Exception('Missing parameter "end_date"'))
 
         start_date = args.get("start_date")
         end_date = args.get("end_date")
