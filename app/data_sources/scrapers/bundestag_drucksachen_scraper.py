import logging
from datetime import datetime
from time import sleep
from typing import Optional

from app.data_sources.scrapers.bundestag_plenarprotocol_scaper import (
    fetch_plenarprotokolle,
    fetch_protocol_text,
    upsert_record,
)


<<<<<<< HEAD

=======
>>>>>>> 593b9bbd
def scrape_bundestag_drucksachen(start_date: str, end_date: str) -> None:
    start = datetime.fromisoformat(start_date)
    end = datetime.fromisoformat(end_date)

    page: int = 1
    size: int = 50
    cursor: Optional[int] = None

    while True:
        data = fetch_plenarprotokolle(
            endpoint="drucksache", page=page, size=size, cursor=cursor, start_date=start, end_date=end
        )
        items = data.get("documents", [])
        if not items:
            logging.info("Finished: no more documents.")
            break

        for item in items:
            pid = item["id"]
            datum_str = item.get("datum")
            if not datum_str:
                continue

            meta = {
                "id": pid,
                "datum": datum_str,
                "titel": item.get("titel"),
                "drucksachetyp": item.get("drucksachetyp") or None,
            }

            text_json = fetch_protocol_text(pid, endpoint="drucksache-text")
            meta["text"] = text_json.get("text", "")

            upsert_record(meta, "bt_documents")
            sleep(0.1)

        raw_cursor = data.get("cursor")
        cursor = raw_cursor if isinstance(raw_cursor, int) else None
        page += 1<|MERGE_RESOLUTION|>--- conflicted
+++ resolved
@@ -10,10 +10,6 @@
 )
 
 
-<<<<<<< HEAD
-
-=======
->>>>>>> 593b9bbd
 def scrape_bundestag_drucksachen(start_date: str, end_date: str) -> None:
     start = datetime.fromisoformat(start_date)
     end = datetime.fromisoformat(end_date)
