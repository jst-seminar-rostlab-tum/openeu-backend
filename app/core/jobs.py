import logging
import multiprocessing
from datetime import datetime, timedelta

import schedule

from app.core.alerts import (
    fetch_due_alerts,
    process_alert,
)
from app.core.mail.alert_email import SmartAlertMailer
from app.core.mail.newsletter import Newsletter
from app.core.scheduling import scheduler
from app.core.supabase_client import supabase
from app.data_sources.apis.austrian_parliament import run_scraper
from app.data_sources.apis.mep import fetch_and_store_current_meps as scrape_meps
from app.data_sources.scraper_base import ScraperResult
from app.data_sources.scrapers.belgian_parliament_scraper import run_scraper as run_belgian_parliament_scraper
from app.data_sources.scrapers.bundestag_drucksachen_scraper import BundestagDrucksachenScraper
from app.data_sources.scrapers.bundestag_plenarprotocol_scaper import BundestagPlenarprotokolleScraper
from app.data_sources.scrapers.ec_res_inno_meetings_scraper import EcResInnoMeetingsScraper
from app.data_sources.scrapers.ipex_calender_scraper import run_scraper as run_ipex_calendar_scraper
from app.data_sources.scrapers.lawtracker_topic_scraper import LawTrackerSpider
from app.data_sources.scrapers.legislative_observatory_scraper import LegislativeObservatoryScraper
from app.data_sources.scrapers.mec_prep_bodies_meetings_scraper import MECPrepBodiesMeetingsScraper
from app.data_sources.scrapers.mec_sum_minist_meetings_scraper import MECSumMinistMeetingsScraper
from app.data_sources.scrapers.meeting_calendar_scraper import EPMeetingCalendarScraper
from app.data_sources.scrapers.mep_meetings_scraper import MEPMeetingsScraper
from app.data_sources.scrapers.polish_presidency_meetings_scraper import PolishPresidencyMeetingsScraper
from app.data_sources.scrapers.spanish_commission_scraper import SpanishCommissionScraper
from app.data_sources.scrapers.tweets import TweetScraper
from app.data_sources.scrapers.weekly_agenda_scraper import WeeklyAgendaScraper
from scripts.embedding_cleanup import embedding_cleanup

LOOKAHEAD_DAYS = 7  # Number of days in future to scrape data for

logger = logging.getLogger(__name__)
logger.setLevel(logging.INFO)


# ─── SMART-ALERT SENDER JOB - please do not touch, speak with Julius ───────────────────────────────────────────────
def send_smart_alerts(stop_event: multiprocessing.synchronize.Event):
    """
    Loop over all *due* alerts and e-mail the user any new meetings.
    """
    due_alerts = fetch_due_alerts()
    logger.info("Processing %d alert(s)", len(due_alerts))
    emails_sent = 0
    for alert in due_alerts:
        if stop_event.is_set():
            logger.warning("Stop event set – aborting smart-alerts job")
            return ScraperResult(
                success=False,
                error=Exception("Smart-alerts job stopped by external stop event"),
            )

        meetings = process_alert(alert)
        if not meetings:
            continue

        logger.info(
<<<<<<< HEAD
            "About to call SmartAlertMailer.send_alert_email for user_id=%s, " "alert_id=%s",
            alert["user_id"],
            alert["id"],
=======
            "About to call SmartAlertMailer.send_alert_email for user_id=%s, alert_id=%s", alert["user_id"], alert["id"]
>>>>>>> 40578d01
        )
        email_sent = SmartAlertMailer.send_alert_email(
            user_id=alert["user_id"],
            alert=alert,
            meetings=meetings,
        )
        logger.info("Result of SmartAlertMailer.send_alert_email: %s", email_sent)
        emails_sent += 1 if email_sent else 0
    return ScraperResult(
        success=emails_sent == len(due_alerts),
    )


def scrape_eu_laws_by_topic(stop_event: multiprocessing.synchronize.Event):
    lawtracker = LawTrackerSpider(stop_event=stop_event)
    return lawtracker.scrape()


def scrape_ipex_calendar(stop_event: multiprocessing.synchronize.Event):
    today = datetime.now().date()
    end_date = today + timedelta(days=LOOKAHEAD_DAYS)
    return run_ipex_calendar_scraper(start_date=today, end_date=end_date, stop_event=stop_event)


def scrape_meeting_calendar(stop_event: multiprocessing.synchronize.Event):
    today = datetime.now().date()
    end_date = today + timedelta(days=LOOKAHEAD_DAYS)
    ep_meeting_scraper = EPMeetingCalendarScraper(today, end_date, stop_event=stop_event)
    return ep_meeting_scraper.scrape()


def scrape_mep_meetings(stop_event: multiprocessing.synchronize.Event):
    today = datetime.now().date()
    end_date = today + timedelta(days=LOOKAHEAD_DAYS)
    scraper = MEPMeetingsScraper(start_date=today, end_date=end_date, stop_event=stop_event)
    return scraper.scrape()


def scrape_mec_sum_minist_meetings(stop_event: multiprocessing.synchronize.Event):
    today = datetime.now().date()
    end_date = today + timedelta(
        days=LOOKAHEAD_DAYS
    )  # also scrape meetings for the next 3 days to capture meetings spanning multiple days
    scraper = MECSumMinistMeetingsScraper(start_date=today, end_date=end_date, stop_event=stop_event)
    return scraper.scrape()


def scrape_belgian_parliament_meetings(stop_event: multiprocessing.synchronize.Event):
    today = datetime.now().date()
    end_date = today + timedelta(days=LOOKAHEAD_DAYS)
    return run_belgian_parliament_scraper(start_date=today, end_date=end_date, stop_event=stop_event)


def _send_newsletter(frequency: str, stop_event: multiprocessing.synchronize.Event):
    daily_newsletter_subscribers = (
        supabase.table("profiles").select("id").eq("newsletter_frequency", frequency).execute()
    )
    user_ids = [user["id"] for user in daily_newsletter_subscribers.data] if daily_newsletter_subscribers.data else []

    logger.info(f"Sending {frequency} newsletter to {len(user_ids)} users")

    for user_id in user_ids:
        if stop_event.is_set():
            logger.error(
                f"""Stopping newsletter sending due to stop event.
                Newsletters not sent: {len(user_ids) - user_ids.index(user_id)}"""
            )
            return
        Newsletter.send_newsletter_to_user(user_id)


def send_daily_newsletter(stop_event: multiprocessing.synchronize.Event):
    return _send_newsletter("daily", stop_event)


def send_weekly_newsletter(stop_event: multiprocessing.synchronize.Event):
    return _send_newsletter("weekly", stop_event)


def scrape_mec_prep_bodies_meetings(stop_event: multiprocessing.synchronize.Event):
    today = datetime.now().date()
    end_date = today + timedelta(
        days=LOOKAHEAD_DAYS
    )  # also scrape meetings for the next 3 days to capture meetings spanning multiple days
    scraper = MECPrepBodiesMeetingsScraper(start_date=today, end_date=end_date, stop_event=stop_event)
    return scraper.scrape()


def scrape_weekly_agenda(stop_event: multiprocessing.synchronize.Event):
    today = datetime.now().date()
    end_date = today + timedelta(days=LOOKAHEAD_DAYS)
    scraper = WeeklyAgendaScraper(start_date=today, end_date=end_date, stop_event=stop_event)
    return scraper.scrape()


def scrape_austrian_parliament_meetings(stop_event: multiprocessing.synchronize.Event):
    today = datetime.now().date()
    end_date = today + timedelta(days=LOOKAHEAD_DAYS)
    return run_scraper(start_date=today, end_date=end_date, stop_event=stop_event)


def scrape_polish_presidency_meetings(stop_event: multiprocessing.synchronize.Event):
    today = datetime.now().date()
    end_date = today + timedelta(days=LOOKAHEAD_DAYS)
    scraper = PolishPresidencyMeetingsScraper(start_date=today, end_date=end_date, stop_event=stop_event)
    return scraper.scrape()


def scrape_ec_res_inno_meetings(stop_event: multiprocessing.synchronize.Event):
    today = datetime.now().date()
    end_date = today + timedelta(days=365)
    scraper = EcResInnoMeetingsScraper(start_date=today, end_date=end_date, stop_event=stop_event)
    return scraper.scrape()


def scrape_spanish_commission_meetings(stop_event: multiprocessing.synchronize.Event):
    today = datetime.now().date()
    scraper = SpanishCommissionScraper(date=today, stop_event=stop_event)
    return scraper.scrape()


def scrape_bundestag_plenary_protocols(stop_event: multiprocessing.synchronize.Event):
    today = datetime.now().date()
    end_date = today + timedelta(days=LOOKAHEAD_DAYS)
    scraper = BundestagPlenarprotokolleScraper(stop_event=stop_event)
    return scraper.scrape(start_date=today, end_date=end_date)


def scrape_bundestag_drucksachen(stop_event: multiprocessing.synchronize.Event):
    today = datetime.now().date()
    end_date = today + timedelta(days=LOOKAHEAD_DAYS)
    scraper = BundestagDrucksachenScraper(stop_event=stop_event)
    return scraper.scrape(start_date=today, end_date=end_date)


def scrape_tweets(stop_event: multiprocessing.synchronize.Event):
    usernames = ["EU_Commission", "EUCouncil", "epc_eu", "Euractiv"]
    scraper = TweetScraper(usernames=usernames, stop_event=stop_event)
    return scraper.scrape()


def scrape_legislative_observatory(stop_event: multiprocessing.synchronize.Event):
    scraper = LegislativeObservatoryScraper(stop_event=stop_event)
    return scraper.scrape()


def clean_up_embeddings(stop_event: multiprocessing.synchronize.Event):
    embedding_cleanup(stop_event=stop_event)


# Ignoring the stop_event as it is a non-iterative job
def fetch_and_store_current_meps(_: multiprocessing.synchronize.Event):
    scrape_meps()


def setup_scheduled_jobs():
    scheduler.register(
        "fetch_and_store_current_meps", fetch_and_store_current_meps, schedule.every().monday.at("02:00")
    )
    scheduler.register(
        "scrape_meeting_calendar",
        scrape_meeting_calendar,
        schedule.every().day.at("02:10"),
    )
    scheduler.register(
        "scrape_mep_meetings", scrape_mep_meetings, schedule.every().day.at("02:20"), run_in_process=True
    )
    scheduler.register("scrape_ipex_calendar", scrape_ipex_calendar, schedule.every().day.at("02:30"))
    scheduler.register(
        "scrape_mec_sum_minist_meetings", scrape_mec_sum_minist_meetings, schedule.every().day.at("02:40")
    )
    scheduler.register(
        "scrape_mec_prep_bodies_meetings", scrape_mec_prep_bodies_meetings, schedule.every().day.at("02:50")
    )
    scheduler.register(
        "scrape_weekly_agenda", scrape_weekly_agenda, schedule.every().monday.at("03:00"), run_in_process=True
    )
    scheduler.register(
        "scrape_belgian_parliament_meetings", scrape_belgian_parliament_meetings, schedule.every().day.at("03:10")
    )
    scheduler.register(
        "scrape_austrian_parliament_meetings",
        scrape_austrian_parliament_meetings,
        schedule.every().day.at("03:20"),
    )
    scheduler.register(
        "scrape_ec_res_inno_meetings",
        scrape_ec_res_inno_meetings,
        schedule.every().day.at("03:30"),
        run_in_process=True,
    )
    scheduler.register(
        "scrape_polish_presidency_meetings",
        scrape_polish_presidency_meetings,
        schedule.every().day.at("03:40"),
        run_in_process=True,
    )
    scheduler.register(
        "scrape_spanish_commission_meetings",
        scrape_spanish_commission_meetings,
        schedule.every().day.at("03:50"),
        run_in_process=True,
    )
    scheduler.register("scrape_bundestag_drucksachen", scrape_bundestag_drucksachen, schedule.every().day.at("04:00"))
    scheduler.register(
        "scrape_bundestag_plenary_protocols", scrape_bundestag_plenary_protocols, schedule.every().day.at("04:10")
    )
    scheduler.register(
        "scrape_legislative_observatory",
        scrape_legislative_observatory,
        schedule.every().monday.at("04:20"),
        run_in_process=True,
    )
    scheduler.register("send_daily_newsletter", send_daily_newsletter, schedule.every().day.at("08:00"))
    scheduler.register("send_weekly_newsletter", send_weekly_newsletter, schedule.every().monday.at("08:00"))
    scheduler.register("clean_up_embeddings", clean_up_embeddings, schedule.every().day.at("04:40"))
    scheduler.register("scrape_tweets", scrape_tweets, schedule.every().day.at("04:50"))
    scheduler.register(
        "send_smart_alerts",
        send_smart_alerts,
        schedule.every().hour.at(":15"),  # hourly
    )<|MERGE_RESOLUTION|>--- conflicted
+++ resolved
@@ -38,6 +38,7 @@
 logger.setLevel(logging.INFO)
 
 
+
 # ─── SMART-ALERT SENDER JOB - please do not touch, speak with Julius ───────────────────────────────────────────────
 def send_smart_alerts(stop_event: multiprocessing.synchronize.Event):
     """
@@ -59,13 +60,7 @@
             continue
 
         logger.info(
-<<<<<<< HEAD
-            "About to call SmartAlertMailer.send_alert_email for user_id=%s, " "alert_id=%s",
-            alert["user_id"],
-            alert["id"],
-=======
             "About to call SmartAlertMailer.send_alert_email for user_id=%s, alert_id=%s", alert["user_id"], alert["id"]
->>>>>>> 40578d01
         )
         email_sent = SmartAlertMailer.send_alert_email(
             user_id=alert["user_id"],
