--- conflicted
+++ resolved
@@ -157,19 +157,11 @@
     scheduler.register("scrape_ipex_calendar", scrape_ipex_calendar, schedule.every().day.at("02:30"))
     scheduler.register(
         "scrape_mec_sum_minist_meetings", scrape_mec_sum_minist_meetings, schedule.every().day.at("02:40")
-<<<<<<< HEAD
     )
     scheduler.register(
         "scrape_mec_prep_bodies_meetings", scrape_mec_prep_bodies_meetings, schedule.every().day.at("02:50")
     )
     scheduler.register(
-=======
-    )
-    scheduler.register(
-        "scrape_mec_prep_bodies_meetings", scrape_mec_prep_bodies_meetings, schedule.every().day.at("02:50")
-    )
-    scheduler.register(
->>>>>>> 815fd0df
         "scrape_weekly_agenda", scrape_weekly_agenda, schedule.every().monday.at("03:00"), run_in_process=True
     )
     scheduler.register(
@@ -184,15 +176,6 @@
         "scrape_polish_presidency_meetings",
         scrape_polish_presidency_meetings,
         schedule.every().day.at("03:40"),
-<<<<<<< HEAD
-        run_in_process=True,
-    )
-    scheduler.register(
-        "scrape_spanish_commission_meetings", scrape_spanish_commission_meetings, schedule.every().day.at("03:50")
-    )
-    scheduler.register("scrape_bundestag_drucksachen", scrape_bundestag_drucksachen, schedule.every().day.at("04:00"))
-    scheduler.register(
-=======
         run_in_process=True,
     )
     scheduler.register(
@@ -203,7 +186,6 @@
     )
     scheduler.register("scrape_bundestag_drucksachen", scrape_bundestag_drucksachen, schedule.every().day.at("04:00"))
     scheduler.register(
->>>>>>> 815fd0df
         "scrape_bundestag_plenary_protocols", scrape_bundestag_plenary_protocols, schedule.every().day.at("04:10")
     )
     scheduler.register(
@@ -212,18 +194,10 @@
         schedule.every().day.at("04:20"),
         run_in_process=True,
     )
-
-<<<<<<< HEAD
     scheduler.register("send_daily_newsletter", send_daily_newsletter, schedule.every().day.at("08:00"))
     scheduler.register("send_weekly_newsletter", send_weekly_newsletter, schedule.every().monday.at("08:00"))
     scheduler.register("clean_up_embeddings", clean_up_embeddings, schedule.every().day.at("04:40"))
     scheduler.register("scrape_tweets", scrape_tweets, schedule.every().day.at("04:50"))
     scheduler.register(
         "extract_topics_from_meetings", extract_topics_from_meetings, schedule.every().monday.at("05:00")
-    )
-=======
-    scheduler.register("send_daily_newsletter", send_daily_newsletter, schedule.every().day.at("04:30"))
-    scheduler.register("clean_up_embeddings", clean_up_embeddings, schedule.every().day.at("04:40"))
-    scheduler.register("scrape_tweets", scrape_tweets, schedule.every().day.at("04:50"))
-    scheduler.register("extract_topics_from_meetings", extract_topics_from_meetings, schedule.every().day.at("05:00"))
->>>>>>> 815fd0df
+    )