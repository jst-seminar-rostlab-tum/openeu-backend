--- conflicted
+++ resolved
@@ -1,12 +1,9 @@
 import logging
 from datetime import datetime
 
-<<<<<<< HEAD
-from app.core.extract_topics import TopicExtractor
-=======
 import schedule
 
->>>>>>> 564df7f2
+from app.core.extract_topics import TopicExtractor
 from app.core.mail.newsletter import Newsletter
 from app.core.scheduling import scheduler
 from app.core.supabase_client import supabase
@@ -187,13 +184,9 @@
         run_in_process=True,
     )
 
-<<<<<<< HEAD
-    scheduler.register("send_daily_newsletter", send_daily_newsletter, DAILY_INTERVAL_MINUTES)
-    scheduler.register("clean_up_embeddings", clean_up_embeddings, DAILY_INTERVAL_MINUTES)
-    scheduler.register("extract_topics_from_meetings", extract_topics_from_meetings, WEEKLY_INTERVAL_MINUTES)
-    scheduler.register("scrape_tweets", scrape_tweets, DAILY_INTERVAL_MINUTES)
-=======
     scheduler.register("send_daily_newsletter", send_daily_newsletter, schedule.every().day.at("04:30"))
     scheduler.register("clean_up_embeddings", clean_up_embeddings, schedule.every().day.at("04:40"))
     scheduler.register("scrape_tweets", scrape_tweets, schedule.every().day.at("04:50"))
->>>>>>> 564df7f2
+    scheduler.register(
+        "extract_topics_from_meetings", extract_topics_from_meetings, schedule.every().monday.at("05:00")
+    )