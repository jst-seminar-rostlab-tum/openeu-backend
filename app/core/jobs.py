import logging
from datetime import datetime

from app.core.email import Email, EmailService
from app.core.scheduling import scheduler
from app.core.supabase_client import supabase
from app.data_sources.apis.austrian_parliament import run_scraper
from app.data_sources.apis.mep import fetch_and_store_current_meps
from app.data_sources.scrapers.belgian_parliament_scraper import run_scraper as run_belgian_parliament_scraper
from app.data_sources.scrapers.ipex_calender_scraper import IPEXCalendarAPIScraper
from app.data_sources.scrapers.mec_prep_bodies_meetings_scraper import MECPrepBodiesMeetingsScraper
from app.data_sources.scrapers.mec_sum_minist_meetings_scraper import MECSumMinistMeetingsScraper
from app.data_sources.scrapers.meeting_calendar_scraper import EPMeetingCalendarScraper
from app.data_sources.scrapers.mep_meetings_scraper import MEPMeetingsScraper
from scripts.embedding_cleanup import embedding_cleanup

DAILY_INTERVAL_MINUTES = 24 * 60
WEEKLY_INTERVAL_MINUTES = 7 * DAILY_INTERVAL_MINUTES

logger = logging.getLogger(__name__)


def scrape_ipex_calendar():
    ipex_scraper = IPEXCalendarAPIScraper()
    ipex_scraper.scrape()


def scrape_meeting_calendar_for_current_day():
    now = datetime.now()
    ep_meeting_scraper = EPMeetingCalendarScraper(now, now)
    ep_meeting_scraper.scrape()


def scrape_mep_meetings():
    today = datetime.now().date()
    scraper = MEPMeetingsScraper(start_date=today, end_date=today)
    scraper.scrape(today, today)


def scrape_mec_sum_minist_meetings():
    today = datetime.now().date()
    scraper = MECSumMinistMeetingsScraper(start_date=today, end_date=today)
    scraper.scrape(today, today)


def scrape_belgian_parliament_meetings():
    today = datetime.now().date()
    run_belgian_parliament_scraper(start_date=today, end_date=today)


def send_daily_newsletter():
    users = supabase.auth.admin.list_users()
    email_addresses = [user.email for user in users]
    email_message = Email(
        subject="OpenEU Daily Newsletter",
        html_body="<p>Here is your daily newsletter from OpenEU.</p>",
        recipients=email_addresses,
    )
    logger.info(f"Sending daily newsletter to {len(email_addresses)} users")
    EmailService.send_email(email=email_message)


def scrape_mec_prep_bodies_meetings():
    today = datetime.now().date()
    scraper = MECPrepBodiesMeetingsScraper(start_date=today, end_date=today)
    scraper.scrape(today, today)


def scrape_austrian_parliament_meetings():
    start_date = datetime.now().date()
    run_scraper(start_date)


def clean_up_embeddings():
    embedding_cleanup()


def setup_scheduled_jobs():
    scheduler.register("fetch_and_store_current_meps", fetch_and_store_current_meps, WEEKLY_INTERVAL_MINUTES)
    scheduler.register(
        "scrape_meeting_calendar_for_current_day", scrape_meeting_calendar_for_current_day, DAILY_INTERVAL_MINUTES
    )
    scheduler.register("scrape_mep_meetings", scrape_mep_meetings, DAILY_INTERVAL_MINUTES)
    scheduler.register("scrape_ipex_calendar", scrape_ipex_calendar, DAILY_INTERVAL_MINUTES)
    scheduler.register("scrape_mec_sum_minist_meetings", scrape_mec_sum_minist_meetings, DAILY_INTERVAL_MINUTES)
    scheduler.register("scrape_mec_prep_bodies_meetings", scrape_mec_prep_bodies_meetings, DAILY_INTERVAL_MINUTES)
    scheduler.register("scrape_belgian_parliament_meetings", scrape_belgian_parliament_meetings, DAILY_INTERVAL_MINUTES)
    scheduler.register(
        "scrape_austrian_parliament_meetings", scrape_austrian_parliament_meetings, DAILY_INTERVAL_MINUTES
    )
<<<<<<< HEAD
    scheduler.register("clean_up_embeddings", clean_up_embeddings, DAILY_INTERVAL_MINUTES)
=======
    scheduler.register("send_daily_newsletter", send_daily_newsletter, DAILY_INTERVAL_MINUTES)
>>>>>>> 300585e9
<|MERGE_RESOLUTION|>--- conflicted
+++ resolved
@@ -43,6 +43,7 @@
     scraper.scrape(today, today)
 
 
+
 def scrape_belgian_parliament_meetings():
     today = datetime.now().date()
     run_belgian_parliament_scraper(start_date=today, end_date=today)
@@ -64,6 +65,8 @@
     today = datetime.now().date()
     scraper = MECPrepBodiesMeetingsScraper(start_date=today, end_date=today)
     scraper.scrape(today, today)
+
+
 
 
 def scrape_austrian_parliament_meetings():
@@ -88,8 +91,5 @@
     scheduler.register(
         "scrape_austrian_parliament_meetings", scrape_austrian_parliament_meetings, DAILY_INTERVAL_MINUTES
     )
-<<<<<<< HEAD
-    scheduler.register("clean_up_embeddings", clean_up_embeddings, DAILY_INTERVAL_MINUTES)
-=======
     scheduler.register("send_daily_newsletter", send_daily_newsletter, DAILY_INTERVAL_MINUTES)
->>>>>>> 300585e9
+    scheduler.register("clean_up_embeddings", clean_up_embeddings, DAILY_INTERVAL_MINUTES)