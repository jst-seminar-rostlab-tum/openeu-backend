--- conflicted
+++ resolved
@@ -39,7 +39,6 @@
     scraper.scrape(today, today)
 
 
-<<<<<<< HEAD
 def send_daily_newsletter():
     users = supabase.auth.admin.list_users()
     email_addresses = [user.email for user in users]
@@ -50,12 +49,12 @@
     )
     logger.info(f"Sending daily newsletter to {len(email_addresses)} users")
     EmailService.send_email(email=email_message)
-=======
+
+
 def scrape_mec_prep_bodies_meetings():
     today = datetime.now().date()
     scraper = MECPrepBodiesMeetingsScraper(start_date=today, end_date=today)
     scraper.scrape(today, today)
->>>>>>> 9a715d26
 
 
 def setup_scheduled_jobs():
@@ -66,8 +65,4 @@
     scheduler.register("scrape_mep_meetings", scrape_mep_meetings, DAILY_INTERVAL_MINUTES)
     scheduler.register("scrape_ipex_calendar", scrape_ipex_calendar, DAILY_INTERVAL_MINUTES)
     scheduler.register("scrape_mec_sum_minist_meetings", scrape_mec_sum_minist_meetings, DAILY_INTERVAL_MINUTES)
-<<<<<<< HEAD
-    scheduler.register("send_daily_newsletter", send_daily_newsletter, DAILY_INTERVAL_MINUTES)
-=======
-    scheduler.register("scrape_mec_prep_bodies_meetings", scrape_mec_prep_bodies_meetings, DAILY_INTERVAL_MINUTES)
->>>>>>> 9a715d26
+    scheduler.register("scrape_mec_prep_bodies_meetings", scrape_mec_prep_bodies_meetings, DAILY_INTERVAL_MINUTES)