--- conflicted
+++ resolved
@@ -2,11 +2,11 @@
 import multiprocessing
 import multiprocessing.synchronize
 import threading
-from datetime import datetime
+from datetime import datetime, timedelta
 from typing import Callable
-import typing
 
 import schedule
+import typing
 
 from app.core.mail.notify_job_failure import notify_job_failure
 from app.core.supabase_client import supabase
@@ -19,39 +19,24 @@
     def __init__(
         self,
         name: str,
-<<<<<<< HEAD
         func: Callable[[multiprocessing.synchronize.Event], typing.Any],
-        interval: timedelta,
+        job_schedule: schedule.Job,
         timeout_minutes: int,
-        grace_seconds: int = 30,
-=======
-        func: Callable,
->>>>>>> 612b3be3
         run_in_process: bool = False,
     ):
         """
         Initializes a ScheduledJob instance.
         :param name: Unique name for the job.
-<<<<<<< HEAD
         :param func: The function to run for this job. Will receive the stop_event as parameter.
             stop_event is required to ensure developers handle stopping the job gracefully.
         :param timeout_minutes: Timeout in minutes for the job to complete.
-        :param interval: Time interval between runs.
-        :param grace_seconds: Grace period in seconds after the interval during which the job can still run.
-=======
-        :param func: The function to run for this job.
->>>>>>> 612b3be3
         :param run_in_process: If True, runs the job in a separate process; otherwise, runs in a thread.
         """
         self.logger = logging.getLogger(self.__class__.__name__)
         self.name = name
         self.func = func
-<<<<<<< HEAD
-        self.interval = interval
+        self.job_schedule = job_schedule
         self.timeout = timedelta(minutes=timeout_minutes)
-        self.grace = timedelta(seconds=grace_seconds)
-=======
->>>>>>> 612b3be3
         self.run_in_process = run_in_process
         self.last_run_at: datetime | None = None
         self.success: bool = False
@@ -108,10 +93,9 @@
         finally:
             self.mark_just_ran()
 
-<<<<<<< HEAD
-    def run_async(self):
+    def execute(self):
         """
-        Runs the job asynchronously, either in a separate thread or process.
+        Executes the job, either in a separate thread or process.
         If the job does not complete within the specified timeout, it will log an error and notify of the failure.
         Since threads cannot be killed safely, they are gracefully stopped using the
         stop_event which must be checked periodically by the job itself.
@@ -119,9 +103,6 @@
         timeout_seconds = self.timeout.total_seconds()
         timeout_error = f"Timeout: Job '{self.name}' timed out after {(timeout_seconds / 60):.2f} minutes."
 
-=======
-    def execute(self):
->>>>>>> 612b3be3
         if self.run_in_process:
             proc = multiprocessing.Process(target=self._run, daemon=True)
             proc.start()
@@ -161,43 +142,23 @@
         self.job_names: set[str] = set()
         self.logger = logging.getLogger(self.__class__.__name__)
 
-<<<<<<< HEAD
     def register(
         self,
         name: str,
         func: Callable[[multiprocessing.synchronize.Event], typing.Any],
-        interval_minutes: int,
+        job_schedule: schedule.Job,
         run_in_process: bool = False,
         timeout_minutes: int = 15,
     ):
-        if interval_minutes % 10 != 0:
-            raise ValueError(f"Interval for job '{name}' must be a multiple of 10 minutes.")
-=======
-    def register(self, name: str, func: Callable, job_schedule: schedule.Job, run_in_process: bool = False):
->>>>>>> 612b3be3
         if name in self.job_names:
             raise ValueError(f"Job '{name}' is already registered, name must be unique.")
 
         self.job_names.add(name)
-<<<<<<< HEAD
-        self.jobs[name] = ScheduledJob(
-            name,
-            func,
-            timedelta(minutes=interval_minutes),
-            run_in_process=run_in_process,
-            timeout_minutes=timeout_minutes,
-        )
-        self.logger.info(
-            f"Registered job '{name}' to run every {interval_minutes} minutes "
-            f" with a timeout of {timeout_minutes} minutes."
-        )
-=======
-        job = ScheduledJob(name, func, run_in_process)
+        job = ScheduledJob(name, func, job_schedule, timeout_minutes, run_in_process)
         self.jobs[name] = job
 
         job_schedule.do(job.execute)
-        logging.info(f"Registered job '{name}' with schedule: {job_schedule}")
->>>>>>> 612b3be3
+        logging.info(f"Registered job '{name}' with schedule: {job_schedule}; and timeout: {timeout_minutes} minutes")
 
     def tick(self):
         schedule.run_pending()
