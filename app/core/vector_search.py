--- conflicted
+++ resolved
@@ -14,12 +14,6 @@
     tables = list(allowed_sources.keys())
     cols = list(allowed_sources.values())
 
-<<<<<<< HEAD
-    resp = supabase.rpc(
-        "match_filtered",
-        {"src_tables": tables, "content_columns": cols, "query_embedding": embedding, "match_count": k},
-    ).execute()
-=======
     if allowed_sources:
         resp = supabase.rpc(
             "match_filtered",
@@ -51,6 +45,5 @@
         ).execute()
     else:
         resp = supabase.rpc("match_default", {"query_embedding": vector_embedding, "match_count": k}).execute()
->>>>>>> 9a715d26
 
     return resp.data