from typing import Optional, Union

from app.core.openai_client import EMBED_MODEL, openai
from app.core.supabase_client import supabase


def get_top_k_neighbors(
    query: Optional[str] = None,
    embedding: Optional[list[float]] = None,
    allowed_sources: Optional[dict[str, str]] = None,
    allowed_topic_ids: Optional[list[str]] = None,
    allowed_countries: Optional[list[str]] = None,
    k: int = 5,
    sources: Optional[list[str]] = None,
) -> list[dict]:
    """
    Fetch the top-k nearest neighbors for a text query or a given embedding.

    Parameters:
    - embedding: pre-computed embedding vector (mutually exclusive with query).
    - query: natural language string to be embedded and matched (mutually exclusive with embedding).
    - allowed_sources: mapping of table names to column names to filter the search.
    - k: number of neighbors to retrieve.
    - sources: a list indicating which embedding RPC to use:
        * ["document_embeddings"]
        * ["meeting_embeddings"]
        * None or other: combined embeddings
    -allowed_topics/allowed countries only viable for meetings

    Returns:
        A list of dicts representing matching records.
    """
    if (query is None and embedding is None) or (query and embedding):
        raise ValueError("Provide exactly one of `query` or `embedding`.")

    # Generate embedding if only query is provided
    if embedding is None:
        assert query is not None
        embedding = openai.embeddings.create(input=query, model=EMBED_MODEL).data[0].embedding

    tables = list(allowed_sources or {})
    cols = list((allowed_sources or {}).values())

    rpc_args: dict[str, Union[list, int]] = {
        "query_embedding": embedding,
        "match_count": k,
    }

    # Determine which RPC to call based on sources
    if sources == ["document_embeddings"]:
        rpc_name = "match_filtered" if tables else "match_default"
        if tables:
            rpc_args.update({"src_tables": tables, "content_columns": cols})

    elif sources == ["meeting_embeddings"]:
<<<<<<< HEAD
        rpc_name = "match_filtered_meetings"

    else:
        rpc_name = "match_combined_filtered_embeddings"

    rpc_args: dict[str, Union[list, int]] = {
        "query_embedding": embedding,
        "match_count": k,
    }

    if tables:
        rpc_args.update({"src_tables": tables, "content_columns": cols})
        
    if rpc_name in ("match_filtered_meetings"):
        if allowed_topic_ids is not None:
            rpc_args["allowed_topic_ids"] = allowed_topic_ids
        if allowed_countries is not None:
            rpc_args["allowed_countries"] = allowed_countries
=======
        rpc_name = "match_filtered_meetings" if tables else "match_default_meetings"
        if tables:
            rpc_args.update({"src_tables": tables, "content_columns": cols})

    else:
        rpc_name = "match_combined_filtered_embeddings" if tables else "match_combined_embeddings"
        if tables:
            rpc_args.update({"src_tables": tables})
>>>>>>> 612b3be3

    resp = supabase.rpc(rpc_name, rpc_args).execute()
    return resp.data


def get_top_k_neighbors_by_embedding(
    vector_embedding: list[float], allowed_sources: dict[str, str], k: int = 5, sources=Optional[list]
) -> list[dict]:
    """
    Fetch the top-k nearest neighbors for a text query or a given embedding.

    Parameters:
    - embedding: pre-computed embedding vector
    - allowed_sources: mapping of table names to column names to filter the search.
    - k: number of neighbors to retrieve.
    - sources: a list indicating which embedding RPC to use:
        * ["document_embeddings"]
        * ["meeting_embeddings"]
        * None or other: combined embeddings

    Returns:
        A list of dicts representing matching records.
    """
    if allowed_sources:
        tables = list(allowed_sources.keys())
        cols = list(allowed_sources.values())

    if sources == ["document_embeddings"]:
        if allowed_sources:
            resp = supabase.rpc(
                "match_filtered",
                {"src_tables": tables, "content_columns": cols, "query_embedding": vector_embedding, "match_count": k},
            ).execute()
        else:
            resp = supabase.rpc("match_default", {"query_embedding": vector_embedding, "match_count": k}).execute()

    if sources == ["meeting_embeddings"]:
        if allowed_sources:
            resp = supabase.rpc(
                "match_filtered_meetings",
                {"src_tables": tables, "content_columns": cols, "query_embedding": vector_embedding, "match_count": k},
            ).execute()
        else:
            resp = supabase.rpc(
                "match_default_meetings", {"query_embedding": vector_embedding, "match_count": k}
            ).execute()

    else:
        if allowed_sources:
            resp = supabase.rpc(
                "match_combined_filtered_embeddings",
                {"src_tables": tables, "content_columns": cols, "query_embedding": vector_embedding, "match_count": k},
            ).execute()
        else:
            resp = supabase.rpc(
                "match_combined_embeddings", {"query_embedding": vector_embedding, "match_count": k}
            ).execute()

    return resp.data


<|MERGE_RESOLUTION|>--- conflicted
+++ resolved
@@ -53,8 +53,10 @@
             rpc_args.update({"src_tables": tables, "content_columns": cols})
 
     elif sources == ["meeting_embeddings"]:
-<<<<<<< HEAD
         rpc_name = "match_filtered_meetings"
+        if tables:
+            rpc_args.update({"src_tables": tables, "content_columns": cols})
+
 
     else:
         rpc_name = "match_combined_filtered_embeddings"
@@ -67,21 +69,11 @@
     if tables:
         rpc_args.update({"src_tables": tables, "content_columns": cols})
         
-    if rpc_name in ("match_filtered_meetings"):
+    if rpc_name == "match_filtered_meetings":
         if allowed_topic_ids is not None:
             rpc_args["allowed_topic_ids"] = allowed_topic_ids
         if allowed_countries is not None:
             rpc_args["allowed_countries"] = allowed_countries
-=======
-        rpc_name = "match_filtered_meetings" if tables else "match_default_meetings"
-        if tables:
-            rpc_args.update({"src_tables": tables, "content_columns": cols})
-
-    else:
-        rpc_name = "match_combined_filtered_embeddings" if tables else "match_combined_embeddings"
-        if tables:
-            rpc_args.update({"src_tables": tables})
->>>>>>> 612b3be3
 
     resp = supabase.rpc(rpc_name, rpc_args).execute()
     return resp.data
