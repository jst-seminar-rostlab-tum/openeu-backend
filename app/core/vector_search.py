--- conflicted
+++ resolved
@@ -22,12 +22,6 @@
     tables = list(allowed_sources.keys())
     cols = list(allowed_sources.values())
 
-<<<<<<< HEAD
-    resp = supabase.rpc(
-        "match_filtered",
-        {"src_tables": tables, "content_columns": cols, "query_embedding": embedding, "match_count": k},
-    ).execute()
-=======
     if allowed_sources:
         resp = supabase.rpc(
             "match_filtered",
@@ -59,6 +53,5 @@
         ).execute()
     else:
         resp = supabase.rpc("match_default", {"query_embedding": vector_embedding, "match_count": k}).execute()
->>>>>>> 2d106d0a
 
     return resp.data