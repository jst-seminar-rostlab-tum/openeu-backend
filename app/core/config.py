--- conflicted
+++ resolved
@@ -19,24 +19,22 @@
             value = ""
         return value
 
+
     def get_crawler_api_key(self) -> str:
         value = os.getenv("CRAWLER_API_KEY")
         if value is None:
             value = ""
         return value
 
-<<<<<<< HEAD
-    def get_openai_api_key(self) -> str:
-        value = os.getenv("OPENAI_API_KEY")
-        if value is None:
-            value = ""
-        return value
-        
-    
-=======
     def get_deepl_api_key(self) -> str:
         value = os.getenv("DEEPL_API_KEY")
         if value is None:
             value = ""
         return value
->>>>>>> 302ad002
+
+
+    def get_openai_api_key(self) -> str:
+        value = os.getenv("OPENAI_API_KEY")
+        if value is None:
+            value = ""
+        return value