--- conflicted
+++ resolved
@@ -18,15 +18,15 @@
         if value is None:
             value = ""
         return value
-<<<<<<< HEAD
+
+    def get_crawler_api_key(self) -> str:
+        value = os.getenv("CRAWLER_API_KEY")
+        if value is None:
+            value = ""
+        return value
 
     def get_deepl_api_key(self) -> str:
         value = os.getenv("DEEPL_API_KEY")
-=======
-    
-    def get_crawler_api_key(self) -> str:
-        value = os.getenv("CRAWLER_API_KEY")
->>>>>>> 4a4d2af1
         if value is None:
             value = ""
         return value