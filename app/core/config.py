import os

import requests
from dotenv import find_dotenv, load_dotenv
from pygit2 import Repository


class Settings:
    def __init__(self) -> None:
        load_dotenv(find_dotenv())

    def _get_branch_data(self) -> dict[str, dict[str, str | int]]:
        values = {}
        branch_list = requests.request(
            "GET",
            f"https://api.supabase.com/v1/projects/{self.get_supabase_project_id()}/branches",
            headers={
                "Authorization": "Bearer " + self.get_supabase_rest_key(),
            },
            data={},
        )
        branch_list_data = branch_list.json()
        for branch in branch_list_data:
            if branch["git_branch"] == self.get_git_branch():
                branch_data = requests.request(
                    "GET",
                    f"https://api.supabase.com/v1/branches/{branch["id"]}",
                    headers={
                        "Authorization": "Bearer " + self.get_supabase_rest_key(),
                    },
                    data={},
                )
                branch_data_json = branch_data.json()
                values["branch"] = branch_data_json
                keys_data = requests.request(
                    "GET",
                    f"https://api.supabase.com/v1/projects/{branch_data_json["ref"]}/api-keys",
                    headers={
                        "Authorization": "Bearer " + self.get_supabase_rest_key(),
                    },
                    data={},
                )
                keys_data_json = keys_data.json()
                for key in keys_data_json:
                    if key["name"] == "service_role":
                        values["key"] = key
        return values

    def get_supabase_project_url(self) -> str:
        value = os.getenv("SUPABASE_PROJECT_URL")
        if value is None:
            value = ""
        if self.is_pull_request():
            branch_data = self._get_branch_data()
            value = "https://" + str(branch_data["branch"]["db_host"])[3:]
        return value

    def get_supabase_api_key(self) -> str:
        value = os.getenv("SUPABASE_API_KEY")
        if value is None:
            value = ""
        if self.is_pull_request():
            branch_data = self._get_branch_data()
            value = str(branch_data["key"]["api_key"])
        return value

    def get_supabase_rest_key(self) -> str:
        value = os.getenv("SUPABASE_REST_KEY")
        if value is None:
            value = ""
        return value

    def get_supabase_project_id(self) -> str:
        value = os.getenv("SUPABASE_PROJECT_ID")
        if value is None:
            value = ""
        return value

    def get_crawler_api_key(self) -> str:
        value = os.getenv("CRAWLER_API_KEY")
        if value is None:
            value = ""
        return value

    def get_deepl_api_key(self) -> str:
        value = os.getenv("DEEPL_API_KEY")
        if value is None:
            value = ""
        return value

    def get_openai_api_key(self) -> str:
        value = os.getenv("OPENAI_API_KEY")
        if value is None:
            value = ""
        return value

    def get_brevo_api_key(self) -> str:
        value = os.getenv("BREVO_API_KEY")
        if value is None:
            value = ""
        return value

<<<<<<< HEAD
    def get_twitter_api_key(self) -> str:
        value = os.getenv("TWITTER_API_KEY")
=======
    def is_pull_request(self) -> bool:
        value = os.getenv("IS_PULL_REQUEST")
        if value is None:
            value = ""
        return value == "true"

    def get_git_branch(self) -> str:
        render = os.getenv("RENDER")
        value = Repository(".").head.shorthand if render is None else os.getenv("RENDER_GIT_BRANCH")
>>>>>>> e713d7dc
        if value is None:
            value = ""
        return value<|MERGE_RESOLUTION|>--- conflicted
+++ resolved
@@ -24,7 +24,7 @@
             if branch["git_branch"] == self.get_git_branch():
                 branch_data = requests.request(
                     "GET",
-                    f"https://api.supabase.com/v1/branches/{branch["id"]}",
+                    f"https://api.supabase.com/v1/branches/{branch['id']}",
                     headers={
                         "Authorization": "Bearer " + self.get_supabase_rest_key(),
                     },
@@ -34,7 +34,7 @@
                 values["branch"] = branch_data_json
                 keys_data = requests.request(
                     "GET",
-                    f"https://api.supabase.com/v1/projects/{branch_data_json["ref"]}/api-keys",
+                    f"https://api.supabase.com/v1/projects/{branch_data_json['ref']}/api-keys",
                     headers={
                         "Authorization": "Bearer " + self.get_supabase_rest_key(),
                     },
@@ -100,10 +100,6 @@
             value = ""
         return value
 
-<<<<<<< HEAD
-    def get_twitter_api_key(self) -> str:
-        value = os.getenv("TWITTER_API_KEY")
-=======
     def is_pull_request(self) -> bool:
         value = os.getenv("IS_PULL_REQUEST")
         if value is None:
@@ -113,7 +109,12 @@
     def get_git_branch(self) -> str:
         render = os.getenv("RENDER")
         value = Repository(".").head.shorthand if render is None else os.getenv("RENDER_GIT_BRANCH")
->>>>>>> e713d7dc
+        if value is None:
+            value = ""
+        return value
+
+    def get_twitter_api_key(self) -> str:
+        value = os.getenv("TWITTER_API_KEY")
         if value is None:
             value = ""
         return value