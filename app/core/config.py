import os

from dotenv import find_dotenv, load_dotenv


class Settings:
    def __init__(self) -> None:
        load_dotenv(find_dotenv())

    def get_supabase_project_url(self) -> str:
        value = os.getenv("SUPABASE_PROJECT_URL")
        if value is None:
            value = ""
        return value

    def get_supabase_api_key(self) -> str:
        value = os.getenv("SUPABASE_API_KEY")
        if value is None:
            value = ""
        return value


    def get_crawler_api_key(self) -> str:
        value = os.getenv("CRAWLER_API_KEY")
        if value is None:
            value = ""
        return value

    def get_openai_api_key(self) -> str:
        value = os.getenv("OPENAI_API_KEY")
        if value is None:
            value = ""
        return value
<<<<<<< HEAD
        
    
=======


    def get_openai_api_key(self) -> str:
        value = os.getenv("OPENAI_API_KEY")
        if value is None:
            value = ""
        return value
>>>>>>> 593b9bbd
<|MERGE_RESOLUTION|>--- conflicted
+++ resolved
@@ -31,15 +31,3 @@
         if value is None:
             value = ""
         return value
-<<<<<<< HEAD
-        
-    
-=======
-
-
-    def get_openai_api_key(self) -> str:
-        value = os.getenv("OPENAI_API_KEY")
-        if value is None:
-            value = ""
-        return value
->>>>>>> 593b9bbd
