--- conflicted
+++ resolved
@@ -20,19 +20,10 @@
 def get_legislative_files(
     limit: int = Query(100, gt=1),
     query: Optional[str] = Query(None, description="Semantic search query"),
-<<<<<<< HEAD
     year: Optional[int] = Query(None, description="Filter by reference year (e.g. 2025)"),
     committee: Optional[str] = Query(None, description="Filter by committee name"),
     rapporteur: Optional[str] = Query(None, description="Filter by rapporteur name"),
     user_id: Optional[str] = Query(None, description="User ID for personalized meeting recommendations"),
-=======
-    year: Optional[int] = Query(
-        None, description="Filter by reference year (e.g. 2025)"),
-    committee: Optional[str] = Query(
-        None, description="Filter by committee name"),
-    rapporteur: Optional[str] = Query(
-        None, description="Filter by rapporteur name"),
->>>>>>> 85fa05d3
 ):
     try:
         if query:
@@ -58,11 +49,9 @@
 
             # Fetch matched rows
             ids = [n["source_id"] for n in neighbors]
-            similarity_map = {n["source_id"]: n["similarity"]
-                              for n in neighbors}
+            similarity_map = {n["source_id"]: n["similarity"] for n in neighbors}
 
-            response = supabase.table("legislative_files").select(
-                "*").in_("id", ids).execute()
+            response = supabase.table("legislative_files").select("*").in_("id", ids).execute()
             records = response.data or []
 
             # Add similarity info
@@ -70,7 +59,6 @@
                 r["similarity"] = similarity_map.get(r["id"])
 
         else:
-<<<<<<< HEAD
             db_query = supabase.table("legislative_files").select("*")
 
             if year:
@@ -82,16 +70,6 @@
 
             if rapporteur:
                 db_query = db_query.eq("rapporteur", rapporteur)
-=======
-            response = supabase.table("legislative_files").select(
-                "*").limit(limit).execute()
-            records = response.data or []
-
-        # Apply year filtering
-        if year:
-            records = [r for r in records if r.get(
-                "id", "").startswith(str(year))]
->>>>>>> 85fa05d3
 
             if user_id:
                 relevant = fetch_relevant_legislative_files(user_id=user_id, query_to_compare=db_query, k=limit)
@@ -113,12 +91,10 @@
 def get_legislative_file(id: str = Query(..., description="Legislative file ID")):
     """Get a single legislative file by ID"""
     try:
-        response = supabase.table("legislative_files").select(
-            "*").eq("id", id).execute()
+        response = supabase.table("legislative_files").select("*").eq("id", id).execute()
 
         if not response.data:
-            raise HTTPException(
-                status_code=404, detail=f"Legislative file with ID '{id}' not found")
+            raise HTTPException(status_code=404, detail=f"Legislative file with ID '{id}' not found")
 
         return JSONResponse(status_code=200, content={"legislative_file": response.data[0]})
 
@@ -132,19 +108,14 @@
 @router.get("/legislative-files/suggestions", response_model=LegislativeFileSuggestionResponse)
 def get_legislation_suggestions(
     request: Request,
-    query: str = Query(..., min_length=2,
-                       description="Fuzzy text to search legislation titles"),
-    limit: int = Query(
-        5, ge=1, le=20, description="Number of suggestions to return"),
+    query: str = Query(..., min_length=2, description="Fuzzy text to search legislation titles"),
+    limit: int = Query(5, ge=1, le=20, description="Number of suggestions to return"),
 ):
-    caller_ip = request.headers.get(
-        "X-Forwarded-For", request.client.host if request.client else "unknown")
-    logger.info("GET /legislative-files/suggestions | caller=%s | query='%s' | limit=%s",
-                caller_ip, query, limit)
+    caller_ip = request.headers.get("X-Forwarded-For", request.client.host if request.client else "unknown")
+    logger.info("GET /legislative-files/suggestions | caller=%s | query='%s' | limit=%s", caller_ip, query, limit)
 
     try:
-        result = supabase.rpc("search_legislation_suggestions", {
-                              "search_text": query}).execute()
+        result = supabase.rpc("search_legislation_suggestions", {"search_text": query}).execute()
 
         return {"data": result.data[:limit]}
 
