import logging
from fastapi import APIRouter, HTTPException, Query, Request
from fastapi.responses import JSONResponse
from typing import Optional

from fastapi_cache.decorator import cache

from app.core.auth import check_request_user_id
from app.core.relevant_legislatives import fetch_relevant_legislative_files, deduplicate_neighbors
from app.core.supabase_client import supabase
from app.core.cohere_client import co
from app.core.vector_search import get_top_k_neighbors
from app.core.openai_client import openai
from app.models.legislative_file import (
    LegislativeFilesResponse,
    LegislativeFileResponse,
    LegislativeFileSuggestionResponse,
    LegislativeFileUniqueValuesResponse,
)


logger = logging.getLogger(__name__)
router = APIRouter()


@router.get("/legislative-files", response_model=LegislativeFilesResponse)
@cache(namespace="legislative", expire=3600)
def get_legislative_files(
    limit: int = Query(500, gt=1),
    query: Optional[str] = Query(None, description="Semantic search query"),
    year: Optional[int] = Query(None, description="Filter by reference year (e.g. 2025)"),
    committee: Optional[str] = Query(None, description="Filter by committee name"),
    rapporteur: Optional[str] = Query(None, description="Filter by rapporteur name"),
    user_id: Optional[str] = Query(None, description="User ID for personalized meeting recommendations"),
):
    try:
        if query:
            if user_id:
                resp = supabase.table("profiles").select("embedding_input").eq("id", user_id).single().execute()
                if resp.data:
                    query = query + "Profile information: " + str(resp.data)

<<<<<<< HEAD
                try:
                    completion = openai.chat.completions.create(
                        model="gpt-4o-mini",
                        messages=[
                            {
                                "role": "system",
                                "content": (
                                    "You are a helpful assistantthat reformulates text for "
                                    "semantic search. "
                                    "Your task is to generate a title for a legislative"
                                    "concerning the user and his query. "
                                    "For example:\n"
                                    "User Input: Infrastrucure, User Profile: As the CEO of Transport Logistics," 
                                    "acompany pioneering"
                                    "the integration of AI intransportation "
                                    "I am steering a dynamicgrowth-stage enterprise witha team of"
                                    "21-50   professionals.\n"
                                    "Output 1: Infrastructureand Technology Rules"
                                    "Output 2: Implementaion of the Infrastructure and Technology Package"
                                ),
                            },
                            {"role": "user", "content": query},
                        ],
                        temperature=0,
                        max_tokens=128,
                    )

                    query = (completion.choices[0].message.content or query).strip()

                except Exception as e:
                    logger.error(f"An error occurred: {e}")
            else:      
                try:
                    completion = openai.chat.completions.create(
                        model="gpt-4o-mini",
                        messages=[
                            {
                                "role": "system",
                                "content": (
                                    "You are a helpful assistantthat reformulates text for "
                                    "semantic search. "
                                    "Your task is to generate a title for a legislative"
                                    "concerning the user and his query. "
                                    "For example:\n"
                                    "User Input: Infrastrucure"
                                    "Output 1: Infrastructureand Technology Rules"
                                    "Output 2: Implementaion of the Infrastructure and Technology Package"
                                ),
                            },
                            {"role": "user", "content": query},
                        ],
                        temperature=0,
                        max_tokens=128,
                    )
    
                    query = (completion.choices[0].message.content or query).strip()
    
                except Exception as e:
                    logger.error(f"An error occurred: {e}")
                    
=======
            reformulated_query = query
            try:
                # 1. Use the correct Chat Completions endpoint
                completion = openai.chat.completions.create(
                    # 2. Use a valid, current model name (e.g., gpt-4o-mini)
                    model="gpt-4o-mini",
                    # 3. Structure the input as a 'messages' list
                    #    This is the most important change.
                    messages=[
                        {
                            "role": "system",
                            "content": "You are a helpful assistant that reformulates text for semantic search."
                            "Your task is to generate a meeting summary document based on the user's question. "
                            + "Use a formal tone, and try to vary the phrasing and details based on the query context. "
                            + "Keep the summary within three sentences, with a clear title and a brief description.",
                        },
                        {"role": "user", "content": query},
                    ],
                    temperature=0,
                    max_tokens=128,
                )

                # 4. Access the response correctly via .message.content
                reformulated_query = (completion.choices[0].message.content or query).strip()

            except Exception as e:
                logger.error(f"An error occurred: {e}")
>>>>>>> 9260474b

            neighbors = get_top_k_neighbors(
                query=query,
                allowed_sources={"legislative_files": "embedding_input"},
                k=1000,
                sources=["document_embeddings"],
            )

            if not neighbors:
                return JSONResponse(status_code=200, content={"data": []})

            # Remove duplicates
            neighbors = deduplicate_neighbors(neighbors)

            docs = [n["content_text"] for n in neighbors]

            rerank_resp = co.rerank(
                model="rerank-v3.5",
                query=query,
                documents=docs,
                top_n=min(limit, len(docs)),
            )

            neighbors_re = []
            # 2) unpack the (index, similarity) tuples
            for result in rerank_resp.results:
                idx = result.index
                new_score = result.relevance_score
                # overwrite the old vector-search score with the reranker’s score
                neighbors[idx]["similarity"] = new_score
                if new_score > 0.15:
                    neighbors_re.append(neighbors[idx])

            neighbors = neighbors_re

            # Fetch matched rows
            ids = [n["source_id"] for n in neighbors]
            similarity_map = {n["source_id"]: n["similarity"] for n in neighbors}

            query_builder = supabase.table("legislative_files").select("*").in_("id", ids)
            if year:
                year_prefix = f"{year}%"
                query_builder = query_builder.like("id", year_prefix)

            if committee:
                query_builder = query_builder.eq("committee", committee)

            if rapporteur:
                query_builder = query_builder.eq("rapporteur", rapporteur)

            response = query_builder.execute()
            records = response.data or []

            # Add similarity info
            for r in records:
                r["similarity"] = similarity_map.get(r["id"])

        else:
            query_builder = supabase.table("legislative_files").select("*")

            if year:
                year_prefix = f"{year}%"
                query_builder = query_builder.like("id", year_prefix)

            if committee:
                query_builder = query_builder.eq("committee", committee)

            if rapporteur:
                query_builder = query_builder.eq("rapporteur", rapporteur)

            if user_id:
                relevant = fetch_relevant_legislative_files(user_id=user_id, query_to_compare=query_builder, k=limit)
                data = []
                for m in relevant.legislative_files:
                    data.append(m.model_dump(mode="json"))
                return JSONResponse(status_code=200, content={"data": data})

            res = query_builder.limit(limit).execute()
            records = res.data or []

        return JSONResponse(status_code=200, content={"data": records[:limit]})

    except Exception as e:
        raise HTTPException(status_code=500, detail=str(e)) from e


@router.get("/legislative-file", response_model=LegislativeFileResponse)
def get_legislative_file(
    request: Request,
    id: str = Query(..., description="Legislative file ID"),
    user_id: Optional[str] = Query(None, description="User ID to check subscription status"),
):
    """Get a single legislative file by ID"""
    try:
        response = supabase.table("legislative_files").select("*").eq("id", id).execute()

        if not response.data:
            raise HTTPException(status_code=404, detail=f"Legislative file with ID '{id}' not found")

        legislative_file = response.data[0]

        # Check subscription status if user_id is provided
        if user_id:
            check_request_user_id(request, user_id)
            subscription_response = (
                supabase.table("subscriptions").select("id").eq("user_id", user_id).eq("legislation_id", id).execute()
            )
            legislative_file["subscribed"] = len(subscription_response.data) > 0
        else:
            legislative_file["subscribed"] = None

        return JSONResponse(status_code=200, content={"legislative_file": legislative_file})

    except HTTPException:
        raise
    except Exception as e:
        logger.error("Error fetching legislative file %s: %s", id, e)
        raise HTTPException(status_code=500, detail=str(e)) from e


@router.get("/legislative-files/suggestions", response_model=LegislativeFileSuggestionResponse)
@cache(namespace="legislative", expire=3600)
def get_legislation_suggestions(
    request: Request,
    query: str = Query(..., min_length=2, description="Fuzzy text to search legislation titles"),
    limit: int = Query(5, ge=1, le=20, description="Number of suggestions to return"),
):
    caller_ip = request.headers.get("X-Forwarded-For", request.client.host if request.client else "unknown")
    logger.info("GET /legislative-files/suggestions | caller=%s | query='%s' | limit=%s", caller_ip, query, limit)

    try:
        result = supabase.rpc("search_legislation_suggestions", {"search_text": query}).execute()

        return {"data": result.data[:limit]}

    except Exception as e:
        logger.error("INTERNAL ERROR: %s", e)
        raise HTTPException(status_code=500, detail=str(e)) from e


@router.get("/legislative-files/unique-values", response_model=LegislativeFileUniqueValuesResponse)
def get_legislative_unique_values() -> LegislativeFileUniqueValuesResponse:
    """Returns unique values for year, committee, and status from legislative files."""
    try:
        response = supabase.table("legislative_files").select("id, committee, status").execute()
        data = response.data or []

        years = set()
        committees = set()
        statuses = set()

        for row in data:
            if row.get("id"):
                year_part = row["id"][:4]
                if year_part.isdigit():
                    years.add(year_part)
            if row.get("committee"):
                committees.add(row["committee"])
            if row.get("status"):
                statuses.add(row["status"])

        return LegislativeFileUniqueValuesResponse(
            years=sorted(list(years)),
            committees=sorted(list(committees)),
            statuses=sorted(list(statuses)),
        )
    except Exception as e:
        logger.error("Something went wrong: %s", e)
        raise HTTPException(status_code=500, detail=str(e)) from e<|MERGE_RESOLUTION|>--- conflicted
+++ resolved
@@ -40,7 +40,6 @@
                 if resp.data:
                     query = query + "Profile information: " + str(resp.data)
 
-<<<<<<< HEAD
                 try:
                     completion = openai.chat.completions.create(
                         model="gpt-4o-mini",
@@ -101,35 +100,6 @@
                 except Exception as e:
                     logger.error(f"An error occurred: {e}")
                     
-=======
-            reformulated_query = query
-            try:
-                # 1. Use the correct Chat Completions endpoint
-                completion = openai.chat.completions.create(
-                    # 2. Use a valid, current model name (e.g., gpt-4o-mini)
-                    model="gpt-4o-mini",
-                    # 3. Structure the input as a 'messages' list
-                    #    This is the most important change.
-                    messages=[
-                        {
-                            "role": "system",
-                            "content": "You are a helpful assistant that reformulates text for semantic search."
-                            "Your task is to generate a meeting summary document based on the user's question. "
-                            + "Use a formal tone, and try to vary the phrasing and details based on the query context. "
-                            + "Keep the summary within three sentences, with a clear title and a brief description.",
-                        },
-                        {"role": "user", "content": query},
-                    ],
-                    temperature=0,
-                    max_tokens=128,
-                )
-
-                # 4. Access the response correctly via .message.content
-                reformulated_query = (completion.choices[0].message.content or query).strip()
-
-            except Exception as e:
-                logger.error(f"An error occurred: {e}")
->>>>>>> 9260474b
 
             neighbors = get_top_k_neighbors(
                 query=query,
