--- conflicted
+++ resolved
@@ -28,10 +28,20 @@
     year: Optional[int] = Query(None, description="Filter by reference year (e.g. 2025)"),
     committee: Optional[str] = Query(None, description="Filter by committee name"),
     rapporteur: Optional[str] = Query(None, description="Filter by rapporteur name"),
-<<<<<<< HEAD
+    user_id: Optional[str] = Query(None, description="User ID for personalized meeting recommendations"),
 ):
     try:
         if query:
+            if user_id:
+                resp = (
+                    supabase.table("profiles")
+                    .select("embedding_input")
+                    .eq("id", user_id)
+                    .single()
+                    .execute()
+                )
+                if resp.data:
+                    query = query + "Profile information: " + str(resp.data)
             try:
                 # 1. Use the correct Chat Completions endpoint
                 completion = openai.chat.completions.create(
@@ -59,32 +69,11 @@
             except Exception as e:
                 logger.error(f"An error occurred: {e}")
 
-=======
-    user_id: Optional[str] = Query(None, description="User ID for personalized meeting recommendations"),
-):
-    try:
-        if query:
-            if user_id:
-                resp = (
-                    supabase.table("profiles")
-                    .select("embedding_input")
-                    .eq("id", user_id)
-                    .single()
-                    .execute()
-                )
-                if resp.data:
-                    query = query + "Profile information: " + str(resp.data)
->>>>>>> c8155db1
             neighbors = get_top_k_neighbors(
                 query=reformulated_query,
                 allowed_sources={"legislative_files": "embedding_input"},
-<<<<<<< HEAD
                 k=1000,
                 sources=["document_embeddings"],  # triggers match_filtered
-=======
-                k=limit,
-                sources=["document_embeddings"],
->>>>>>> c8155db1
             )
 
             if not neighbors:
@@ -124,14 +113,6 @@
                 r["similarity"] = similarity_map.get(r["id"])
 
         else:
-<<<<<<< HEAD
-            response = supabase.table("legislative_files").select("*").limit(limit).execute()
-            records = response.data or []
-
-        # Apply year filtering
-        if year:
-            records = [r for r in records if r.get("id", "").startswith(str(year))]
-=======
             db_query = supabase.table("legislative_files").select("*")
 
             if year:
@@ -143,7 +124,6 @@
 
             if rapporteur:
                 db_query = db_query.eq("rapporteur", rapporteur)
->>>>>>> c8155db1
 
             if user_id:
                 relevant = fetch_relevant_legislative_files(user_id=user_id, query_to_compare=db_query, k=limit)
@@ -165,6 +145,7 @@
 def get_legislative_file(id: str = Query(..., description="Legislative file ID")):
     """Get a single legislative file by ID"""
     try:
+        response = supabase.table("legislative_files").select("*").eq("id", id).execute()
         response = supabase.table("legislative_files").select("*").eq("id", id).execute()
 
         if not response.data:
@@ -190,6 +171,7 @@
 
     try:
         result = supabase.rpc("search_legislation_suggestions", {"search_text": query}).execute()
+        result = supabase.rpc("search_legislation_suggestions", {"search_text": query}).execute()
 
         return {"data": result.data[:limit]}
 
