import logging
from datetime import datetime, timezone
from typing import Optional

from fastapi import APIRouter, HTTPException, Query, Request
from fastapi.responses import JSONResponse

from app.core.relevant_meetings import fetch_relevant_meetings
from app.core.supabase_client import supabase
from app.core.vector_search import get_top_k_neighbors
from app.models.meeting import Meeting

logging.basicConfig(
    level=logging.INFO,
    format="%(asctime)s - %(levelname)s - %(message)s",
)
logger = logging.getLogger(__name__)

router = APIRouter()


_START = Query(None, description="Start datetime (ISO8601)")
_END = Query(None, description="End datetime (ISO8601)")
_TOPICS = Query(None, description="List of topic names (repeat or comma-separated)")
_SOURCE_TABLES = Query(
    None, alias="source_table", description="Filter by source table(s) (repeat or comma-separated)"
)  # URL param stays singular: ?source_table=…


def to_utc_aware(dt: Optional[datetime]) -> Optional[datetime]:
    if dt and dt.tzinfo is None:
        return dt.replace(tzinfo=timezone.utc)
    return dt


@router.get("/meetings", response_model=list[Meeting])
def get_meetings(
    request: Request,  # new param: provides caller info
    limit: int = Query(500, gt=1),
    start: Optional[datetime] = _START,
    end: Optional[datetime] = _END,
    query: Optional[str] = Query(None, description="Search query using semantic similarity"),
    topics: Optional[list[str]] = _TOPICS,
    country: Optional[str] = Query(None, description="Filter by country (e.g., 'Austria', 'European Union')"),
<<<<<<< HEAD
    user_id: Optional[str] = Query(None, description="User ID for personalized meeting recommendations"),
=======
    source_tables: Optional[list[str]] = _SOURCE_TABLES,
>>>>>>> 612b3be3
):
    # ---------- 1)  LOG INCOMING REQUEST ----------
    caller_ip = request.headers.get(
        "X-Forwarded-For",
        request.client.host if request.client else "unknown",
    )

    logger.info(
        "GET /meetings | caller=%s | limit=%s | start=%s | end=%s | "
        "query=%s | topics=%s | country=%s | source_tables=%s",
        caller_ip,
        limit,
        start,
        end,
        query,
        topics,
        country,
        source_tables,
    )
    try:
        start = to_utc_aware(start)
        end = to_utc_aware(end)

        # --- SEMANTIC QUERY CASE ---
        # --- source table - normalise multi-value params ----------------------------------
        if source_tables and len(source_tables) == 1 and "," in source_tables[0]:
            source_tables = [t.strip() for t in source_tables[0].split(",") if t.strip()]

        if query:
            # tell the vector search which tables are allowed -- value can be any string
            allowed_sources: dict[str, str] = {t: "embedding_input" for t in source_tables} if source_tables else {}
            neighbors = get_top_k_neighbors(
                query=query,
                allowed_sources=allowed_sources,  # empty dict -> allows every source
                k=limit,
                sources=["meeting_embeddings"],
            )
            if not neighbors:
                # ---------- 2a)  LOG EMPTY RESPONSE (semantic path, no neighbours) ----------
                logger.info("Response formed – empty list (no neighbours found)")
                return JSONResponse(status_code=200, content={"data": []})

            map_table_and_id_to_similarity = {
                f"{n['source_table']}_{n['source_id']}": n["similarity"] for n in neighbors
            }
            source_ids = [n["source_id"] for n in neighbors]
            neighbor_tables = [n["source_table"] for n in neighbors]  #

            if topics and len(topics) == 1 and "," in topics[0]:
                topics = [t.strip() for t in topics[0].split(",") if t.strip()]

            params = {
                "source_tables": neighbor_tables,
                "source_ids": source_ids,
                "max_results": limit,
                "start_date": start.isoformat() if start is not None else None,
                "end_date": end.isoformat() if end is not None else None,
                "country": country,
                "topics": topics if topics else None,
            }
            match = supabase.rpc("get_meetings_by_filter", params=params).execute()

            results = []
            if match.data:
                for record in match.data:
                    record["similarity"] = map_table_and_id_to_similarity[
                        f"{record['source_table']}_{record['source_id']}"
                    ]

                    results.append(record)

            # ---------- 2b)  LOG NON-EMPTY / EMPTY RESPONSE (semantic path) ----------
            logger.info(
                "Response formed – %d result(s) from semantic query",
                len(results[:limit]),
            )
            return JSONResponse(status_code=200, content={"data": results[:limit]})

        # --- USER RELEVANT MEETINGS CASE ---
        if user_id:
            relevant = fetch_relevant_meetings(user_id=user_id, k=limit)
            meetings = relevant.meetings

            # Apply additional filters in Python
            def filter_meeting(m):
                if start and getattr(m, "meeting_start_datetime", None) and m.meeting_start_datetime < start:
                    return False
                if end and getattr(m, "meeting_start_datetime", None) and m.meeting_start_datetime > end:
                    return False
                if country and getattr(m, "location", None) and country.lower() not in m.location.lower():
                    return False
                if topics:
                    # If topics is a comma-separated string, split it
                    tlist = topics
                    if len(topics) == 1 and "," in topics[0]:
                        tlist = [t.strip() for t in topics[0].split(",") if t.strip()]
                    # Check if meeting.topic is in topics
                    if not hasattr(m, "topic") or not m.topic or m.topic not in tlist:
                        return False
                return True

            filtered = [m for m in meetings if filter_meeting(m)]
            # Convert to dicts for JSONResponse
            data = [m.model_dump() for m in filtered[:limit]]
            return JSONResponse(status_code=200, content={"data": data})

        # --- DEFAULT QUERY CASE ---
        db_query = supabase.table("v_meetings").select("*")

        if source_tables:
            db_query = db_query.in_("source_table", source_tables)

        if start:
            db_query = db_query.gte("meeting_start_datetime", start.isoformat())
        if end:
            db_query = db_query.lte("meeting_start_datetime", end.isoformat())

        if country:
            db_query = db_query.ilike("location", country)

        # --- TOPIC FILTERING ---
        if topics:
            if len(topics) == 1 and "," in topics[0]:
                topics = [t.strip() for t in topics[0].split(",") if t.strip()]
            db_query = db_query.in_("topic", topics)

        result = db_query.order("meeting_start_datetime", desc=True).limit(limit).execute()
        data = result.data

        if not isinstance(data, list):
            raise ValueError("Expected list of records from Supabase")
        # ---------- 2c)  LOG NON-EMPTY / EMPTY RESPONSE (default path) ----------
        logger.info("Response formed – %d result(s) from default query", len(data))
        return JSONResponse(status_code=200, content={"data": data})

    except Exception as e:
        logger.error("INTERNAL ERROR: %s", e)
        raise HTTPException(status_code=500, detail=str(e)) from e<|MERGE_RESOLUTION|>--- conflicted
+++ resolved
@@ -42,11 +42,8 @@
     query: Optional[str] = Query(None, description="Search query using semantic similarity"),
     topics: Optional[list[str]] = _TOPICS,
     country: Optional[str] = Query(None, description="Filter by country (e.g., 'Austria', 'European Union')"),
-<<<<<<< HEAD
     user_id: Optional[str] = Query(None, description="User ID for personalized meeting recommendations"),
-=======
     source_tables: Optional[list[str]] = _SOURCE_TABLES,
->>>>>>> 612b3be3
 ):
     # ---------- 1)  LOG INCOMING REQUEST ----------
     caller_ip = request.headers.get(
