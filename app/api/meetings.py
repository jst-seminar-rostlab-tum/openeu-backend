import logging
from datetime import datetime, timezone
from typing import Optional

from dateutil import parser
from fastapi import APIRouter, HTTPException, Query
from fastapi.responses import JSONResponse

from app.core.supabase_client import supabase
from app.core.vector_search import get_top_k_neighbors
from app.models.meeting import Meeting

logging.basicConfig(level=logging.INFO)
logger = logging.getLogger(__name__)

router = APIRouter()


_START = Query(None, description="Start datetime (ISO8601)")
_END = Query(None, description="End datetime (ISO8601)")


def to_utc_aware(dt: Optional[datetime]) -> Optional[datetime]:
    if dt and dt.tzinfo is None:
        return dt.replace(tzinfo=timezone.utc)
    return dt


@router.get("/meetings", response_model=list[Meeting])
def get_meetings(
    limit: int = Query(100, gt=1),
    start: Optional[datetime] = _START,
    end: Optional[datetime] = _END,
    query: Optional[str] = Query(None, description="Search query using semantic similarity"),
    country: Optional[str] = Query(None, description="Filter by country (e.g., 'Austria', 'European Union')")
):
    try:
        start = to_utc_aware(start)
        end = to_utc_aware(end)

        # --- SEMANTIC QUERY CASE ---
        if query:
            neighbors = get_top_k_neighbors(
                query=query,
<<<<<<< HEAD
                allowed_sources={},  # empty dict -> allows every source
                k=100,
=======
                allowed_sources={},
                k=limit * 3,
>>>>>>> cbf9d354
            )

            if not neighbors:
                return JSONResponse(status_code=200, content={"data": []})

            results = []
            for neighbor in neighbors:
                match = (
                    supabase.table("v_meetings")
                    .select("*")
                    .eq("source_table", neighbor["source_table"])
                    .eq("source_id", neighbor["source_id"])
                    .limit(1)
                    .execute()
                )

                if match.data:
                    record = match.data[0]
                    meeting_time_str = record.get("meeting_start_datetime")
                    if not meeting_time_str:
                        continue

                    meeting_time = to_utc_aware(parser.isoparse(meeting_time_str))
                    if not meeting_time:
                        continue

                    should_include = True
                    if start and meeting_time < start:
                        should_include = False
                    if end and meeting_time > end:
                        should_include = False

                    location = record.get("location")
                    if country and (not location or location.lower() != country.lower()):
                        should_include = False

                    if should_include:
                        results.append(record)

            return JSONResponse(status_code=200, content={"data": results[:limit]})

        # --- DEFAULT QUERY CASE ---
        db_query = supabase.table("v_meetings").select("*")

        if start:
            db_query = db_query.gte("meeting_start_datetime", start.isoformat())
        if end:
            db_query = db_query.lte("meeting_start_datetime", end.isoformat())

        if country:
            db_query = db_query.ilike("location", country)

        result = db_query.order("meeting_start_datetime", desc=True).limit(limit).execute()
        data = result.data

        if not isinstance(data, list):
            raise ValueError("Expected list of records from Supabase")

        return JSONResponse(status_code=200, content={"data": data})

    except Exception as e:
        logger.error("INTERNAL ERROR: %s", e)
        raise HTTPException(status_code=500, detail=str(e)) from e<|MERGE_RESOLUTION|>--- conflicted
+++ resolved
@@ -42,13 +42,8 @@
         if query:
             neighbors = get_top_k_neighbors(
                 query=query,
-<<<<<<< HEAD
                 allowed_sources={},  # empty dict -> allows every source
-                k=100,
-=======
-                allowed_sources={},
                 k=limit * 3,
->>>>>>> cbf9d354
             )
 
             if not neighbors:
