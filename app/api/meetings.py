--- conflicted
+++ resolved
@@ -32,10 +32,7 @@
     start: Optional[datetime] = _START,
     end: Optional[datetime] = _END,
     query: Optional[str] = Query(None, description="Search query using semantic similarity"),
-<<<<<<< HEAD
-=======
     topics: Optional[list[str]] = _TOPICS,
->>>>>>> 24fc48a6
     country: Optional[str] = Query(None, description="Filter by country (e.g., 'Austria', 'European Union')"),
 ):
     try:
