--- conflicted
+++ resolved
@@ -82,17 +82,15 @@
                     if country and (not location or location.lower() != country.lower()):
                         should_include = False
 
-<<<<<<< HEAD
                     if topics:
                         record_topic = record.get("topic")
                         if len(topics) == 1 and "," in topics[0]:
                             topics = [t.strip() for t in topics[0].split(",") if t.strip()]
                         if not record_topic or record_topic not in topics:
                             should_include = False
-=======
+
                     if "similarity" in neighbor:
                         record["similarity"] = neighbor["similarity"]
->>>>>>> 0415fc54
 
                     if should_include:
                         results.append(record)
