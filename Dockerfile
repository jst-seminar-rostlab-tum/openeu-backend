--- conflicted
+++ resolved
@@ -7,14 +7,10 @@
 COPY . .
 
 EXPOSE 3000
-<<<<<<< HEAD
 
-CMD ["poetry", "run", "uvicorn", "main:app", "--host", "0.0.0.0", "--port", "3000", "--log-config", "log_conf.yaml", "--reload"]
-=======
 
 CMD ["poetry", "run", "uvicorn", "main:app", "--host", "0.0.0.0", "--port", "3000", "--log-config", "log_conf.yaml", "--reload"]
 
 
 # Add the migration command as a separate step
-#CMD ["bash", "-c", "npx supabase migration up --db-url postgresql://supabase_admin:${POSTGRES_PASSWORD}@${DB_HOST}:${DB_PORT}/${DB_NAME} --debug && poetry run uvicorn main:app --host 0.0.0.0 --port 3000 --log-config log_conf.yaml --reload"]
->>>>>>> 2570a28e
+#CMD ["bash", "-c", "npx supabase migration up --db-url postgresql://supabase_admin:${POSTGRES_PASSWORD}@${DB_HOST}:${DB_PORT}/${DB_NAME} --debug && poetry run uvicorn main:app --host 0.0.0.0 --port 3000 --log-config log_conf.yaml --reload"]