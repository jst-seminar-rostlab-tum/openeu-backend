[tool.ruff]
line-length = 120
ignore = ["I001"]

[tool.ruff.lint]
select = [
    # pycodestyle
    "E",
    # Pyflakes
    "F",
    # pyupgrade
    "UP",
    # flake8-bugbear
    "B",
    # flake8-simplify
    "SIM",
    # isort
    "I",
    #PEP8-Naming
    "N",
]

[tool.poetry]
name = "openeu-backend"
version = "0.0.1"
description = ""
authors = ["CSEE"]
readme = "README.md"
packages = [{ include = "app" }]

[tool.poetry.dependencies]
python = "^3.13"
pre-commit = "3.7.1"
python-dotenv = "1.0.1"
fastapi = "0.115.12"
poetry-core = "2.1.3"
supabase = "2.15.1"
mypy = "1.15.0"
requests = "2.32.3"
types-requests = "2.32.0.20250328"
bs4 = "0.0.2"
scrapy = "2.13.0"
parsel = "1.10.0"
uvicorn = "^0.34.2"
crawl4ai = "0.6.3"
types-python-dateutil = "2.9.0.20250516"
deepl = "^1.22.0"
brevo-python = "^1.1.2"
rapidfuzz = "^3.13.0"
tiktoken = "^0.9.0"
openai = "^1.82.0"
scrapy-playwright = "^0.0.43"
playwright = "^1.52.0"
pygit2 = "1.18.0"
keybert = "^0.9.0"
scikit-learn = "^1.6.1"
sentence-transformers = "^4.1.0"
jinja2 = "3.1.3"
langchain = "^0.3.25"
schedule = "^1.2.2"
<<<<<<< HEAD
python-jose = "3.5.0"
=======
langdetect = "^1.0.9"
>>>>>>> 96c6b6b1

[tool.mypy]
ignore_missing_imports = true

[build-system]
requires = ["poetry-core"]
build-backend = "poetry.core.masonry.api"

[tool.poetry.requires-plugins]
poetry-plugin-export = ">=1.8"<|MERGE_RESOLUTION|>--- conflicted
+++ resolved
@@ -58,11 +58,8 @@
 jinja2 = "3.1.3"
 langchain = "^0.3.25"
 schedule = "^1.2.2"
-<<<<<<< HEAD
 python-jose = "3.5.0"
-=======
 langdetect = "^1.0.9"
->>>>>>> 96c6b6b1
 
 [tool.mypy]
 ignore_missing_imports = true
