--- conflicted
+++ resolved
@@ -50,11 +50,8 @@
 rapidfuzz = "^3.13.0"
 tiktoken = "^0.9.0"
 openai = "^1.82.0"
-<<<<<<< HEAD
+playwright = "^1.52.0"
 jinja2 = "3.1.3"
-=======
-playwright = "^1.52.0"
->>>>>>> bf1b6189
 
 [tool.mypy]
 ignore_missing_imports = true
