[tool.ruff]
line-length = 120
ignore = ["I001"]

[tool.ruff.lint]
select = [
    # pycodestyle
    "E",
    # Pyflakes
    "F",
    # pyupgrade
    "UP",
    # flake8-bugbear
    "B",
    # flake8-simplify
    "SIM",
    # isort
    "I",
    #PEP8-Naming
    "N",
]

[tool.poetry]
name = "openeu-backend"
version = "0.0.1"
description = ""
authors = ["CSEE"]
readme = "README.md"
packages = [{ include = "app" }]

[tool.poetry.dependencies]
python = "^3.13"
pre-commit = "3.7.1"
python-dotenv = "1.0.1"
fastapi = "0.115.12"
poetry-core = "2.1.3"
supabase = "2.15.1"
mypy = "1.15.0"
requests = "2.32.3"
types-requests = "2.32.0.20250328"
bs4 = "0.0.2"
scrapy = "2.13.0"
parsel = "1.10.0"
uvicorn = "^0.34.2"
crawl4ai = "0.6.3"
types-python-dateutil = "2.9.0.20250516"
deepl = "^1.22.0"
brevo-python = "^1.1.2"
rapidfuzz = "^3.13.0"
tiktoken = "^0.9.0"
openai = "^1.82.0"
scrapy-playwright = "^0.0.43"
playwright = "^1.52.0"
pygit2 = "1.18.0"
keybert = "^0.9.0"
scikit-learn = "^1.6.1"
sentence-transformers = "^4.1.0"
jinja2 = "3.1.3"
<<<<<<< HEAD
twscrape = "^0.17.0"
langchain = "^0.3.25"
=======
>>>>>>> 24fc48a6

[tool.mypy]
ignore_missing_imports = true

[build-system]
requires = ["poetry-core"]
build-backend = "poetry.core.masonry.api"

[tool.poetry.requires-plugins]
poetry-plugin-export = ">=1.8"<|MERGE_RESOLUTION|>--- conflicted
+++ resolved
@@ -56,11 +56,7 @@
 scikit-learn = "^1.6.1"
 sentence-transformers = "^4.1.0"
 jinja2 = "3.1.3"
-<<<<<<< HEAD
-twscrape = "^0.17.0"
 langchain = "^0.3.25"
-=======
->>>>>>> 24fc48a6
 
 [tool.mypy]
 ignore_missing_imports = true
