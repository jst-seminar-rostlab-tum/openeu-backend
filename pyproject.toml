--- conflicted
+++ resolved
@@ -40,11 +40,8 @@
 bs4 = "0.0.2"
 scrapy = "2.13.0"
 parsel = "1.10.0"
-<<<<<<< HEAD
+uvicorn = "^0.34.2"
 deepl = "^1.22.0"
-=======
-uvicorn = "^0.34.2"
->>>>>>> 4a4d2af1
 
 [tool.mypy]
 ignore_missing_imports = true
