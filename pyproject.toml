[tool.ruff]
line-length = 120

[tool.ruff.lint]
select = [
    # pycodestyle
    "E",
    # Pyflakes
    "F",
    # pyupgrade
    "UP",
    # flake8-bugbear
    "B",
    # flake8-simplify
    "SIM",
    # isort
    "I",
    #PEP8-Naming
    "N"
]

[tool.poetry]
name = "openeu-backend"
version = "0.0.1"
description = ""
authors = ["CSEE"]
readme = "README.md"
packages = [{include = "app"}]

[tool.poetry.dependencies]
python = "^3.13"
pre-commit = "3.7.1"
python-dotenv = "1.0.1"
fastapi = "0.115.12"
poetry-core = "2.1.3"
supabase = "2.15.1"
mypy = "1.15.0"
requests = "2.32.3"
types-requests = "2.32.0.20250328"
bs4 = "0.0.2"
scrapy = "2.13.0"
parsel = "1.10.0"
uvicorn = "^0.34.2"
crawl4ai = "0.6.3"
types-python-dateutil = "2.9.0.20250516"
deepl = "^1.22.0"
<<<<<<< HEAD
openai = "^1.82.0"
tiktoken = "^0.9.0"
=======
rapidfuzz = "^3.13.0"
tiktoken = "^0.9.0"
openai = "^1.82.0"
>>>>>>> 9a715d26

[tool.mypy]
ignore_missing_imports = true

[build-system]
requires = ["poetry-core"]
build-backend = "poetry.core.masonry.api"

[tool.poetry.requires-plugins]
poetry-plugin-export = ">=1.8"<|MERGE_RESOLUTION|>--- conflicted
+++ resolved
@@ -44,14 +44,10 @@
 crawl4ai = "0.6.3"
 types-python-dateutil = "2.9.0.20250516"
 deepl = "^1.22.0"
-<<<<<<< HEAD
-openai = "^1.82.0"
-tiktoken = "^0.9.0"
-=======
 rapidfuzz = "^3.13.0"
 tiktoken = "^0.9.0"
 openai = "^1.82.0"
->>>>>>> 9a715d26
+openai = "^1.82.0"
 
 [tool.mypy]
 ignore_missing_imports = true
