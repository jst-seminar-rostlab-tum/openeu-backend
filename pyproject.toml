[tool.ruff]
line-length = 120

[tool.ruff.lint]
select = [
    # pycodestyle
    "E",
    # Pyflakes
    "F",
    # pyupgrade
    "UP",
    # flake8-bugbear
    "B",
    # flake8-simplify
    "SIM",
    # isort
    "I",
    #PEP8-Naming
    "N",
]

[tool.poetry]
name = "openeu-backend"
version = "0.0.1"
description = ""
authors = ["CSEE"]
readme = "README.md"
packages = [{ include = "app" }]

[tool.poetry.dependencies]
python = "^3.13"
pre-commit = "3.7.1"
python-dotenv = "1.0.1"
fastapi = "0.115.12"
poetry-core = "2.1.3"
supabase = "2.15.1"
mypy = "1.15.0"
requests = "2.32.3"
types-requests = "2.32.0.20250328"
bs4 = "0.0.2"
scrapy = "2.13.0"
parsel = "1.10.0"
uvicorn = "^0.34.2"
crawl4ai = "0.6.3"
types-python-dateutil = "2.9.0.20250516"
deepl = "^1.22.0"
brevo-python = "^1.1.2"
rapidfuzz = "^3.13.0"
tiktoken = "^0.9.0"
openai = "^1.82.0"
scrapy-playwright = "^0.0.43"
playwright = "^1.52.0"
<<<<<<< HEAD
jinja2 = "3.1.3"
=======
pygit2 = "1.18.0"
>>>>>>> 69cc04ad

[tool.mypy]
ignore_missing_imports = true

[build-system]
requires = ["poetry-core"]
build-backend = "poetry.core.masonry.api"

[tool.poetry.requires-plugins]
poetry-plugin-export = ">=1.8"<|MERGE_RESOLUTION|>--- conflicted
+++ resolved
@@ -50,11 +50,8 @@
 openai = "^1.82.0"
 scrapy-playwright = "^0.0.43"
 playwright = "^1.52.0"
-<<<<<<< HEAD
+pygit2 = "1.18.0"
 jinja2 = "3.1.3"
-=======
-pygit2 = "1.18.0"
->>>>>>> 69cc04ad
 
 [tool.mypy]
 ignore_missing_imports = true
