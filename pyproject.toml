--- conflicted
+++ resolved
@@ -41,12 +41,9 @@
 scrapy = "2.13.0"
 parsel = "1.10.0"
 uvicorn = "^0.34.2"
-<<<<<<< HEAD
 crawl4ai = "0.6.3"
 types-python-dateutil = "2.9.0.20250516"
-=======
 deepl = "^1.22.0"
->>>>>>> 55757ac6
 
 [tool.mypy]
 ignore_missing_imports = true
