--- conflicted
+++ resolved
@@ -6,9 +6,6 @@
     end_date DATE,        
     meeting_location TEXT, 
     tags TEXT[],
-<<<<<<< HEAD
-    embedding_input text NOT NULL
-=======
+    embedding_input text NOT NULL,
     scraped_at timestamp with time zone NOT NULL DEFAULT now()   
->>>>>>> 3f800150
 );